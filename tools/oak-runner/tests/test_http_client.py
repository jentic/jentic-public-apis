--- conflicted
+++ resolved
@@ -9,13 +9,9 @@
 from unittest.mock import Mock
 import logging
 
-<<<<<<< HEAD
 from oak_runner.auth.credentials.models import Credential
-=======
-import unittest
 import requests
 from unittest.mock import patch, MagicMock
->>>>>>> f2891835
 from oak_runner.auth.models import SecurityOption, SecurityRequirement, RequestAuthValue, AuthLocation
 from oak_runner.http import HTTPExecutor
 
@@ -365,39 +361,38 @@
         )
     ]
 
-<<<<<<< HEAD
     # Apply auth
     http_client._apply_auth_to_request(
         "https://example.com", headers, query_params, cookies, security_options
     )
-=======
-        # Both APIs' auth should be applied
-        self.assertEqual(query_params, {"api1-key": "api1-key-value"})
-        self.assertEqual(headers, {"api2-key": "api2-key-value"})
-        self.assertEqual(cookies, {})
-
-    @patch('requests.Session.request')
-    def test_execute_request_multipart(self, mock_request):
-        """Test executing a multipart/form-data request."""
-        mock_response = MagicMock()
-        mock_response.status_code = 200
-        mock_response.headers = {'Content-Type': 'application/json'}
-        mock_response.json.return_value = {'status': 'ok'}
-        mock_request.return_value = mock_response
-
-        request_body = {
-            "contentType": "multipart/form-data",
-            "payload": {
-                "file": {
-                    "content": b"file content",
-                    "filename": "test.txt",
-                    "contentType": "text/plain"
-                },
-                "description": "A test file"
-            }
+
+    # Both APIs' auth should be applied
+    assert query_params == {"api1-key": "api1-key-value"}
+    assert headers == {"api2-key": "api2-key-value"}
+    assert cookies == {}
+
+
+def test_execute_request_multipart(http_client: HTTPExecutor):
+    """Test executing a multipart/form-data request."""
+    mock_response = MagicMock()
+    mock_response.status_code = 200
+    mock_response.headers = {'Content-Type': 'application/json'}
+    mock_response.json.return_value = {'status': 'ok'}
+
+    request_body = {
+        "contentType": "multipart/form-data",
+        "payload": {
+            "file": {
+                "content": b"file content",
+                "filename": "test.txt",
+                "contentType": "text/plain"
+            },
+            "description": "A test file"
         }
+    }
         
-        self.http_client.execute_request(
+    with patch('requests.Session.request', return_value=mock_response) as mock_request:
+        http_client.execute_request(
             method="POST",
             url="http://test.com/upload",
             parameters={},
@@ -408,29 +403,29 @@
 
         mock_request.assert_called_once()
         args, kwargs = mock_request.call_args
-        self.assertEqual(kwargs['method'], 'POST')
-        self.assertEqual(kwargs['url'], 'http://test.com/upload')
-        self.assertIn('files', kwargs)
-        self.assertEqual(kwargs['files']['file'], ('test.txt', b'file content', 'text/plain'))
-        self.assertIn('data', kwargs)
-        self.assertEqual(kwargs['data']['description'], 'A test file')
-        self.assertNotIn('Content-Type', kwargs['headers']) # requests sets this for multipart
-
-    @patch('requests.Session.request')
-    def test_execute_request_json_body(self, mock_request):
-        """Test executing a request with a JSON body."""
-        mock_response = MagicMock()
-        mock_response.status_code = 200
-        mock_response.headers = {'Content-Type': 'application/json'}
-        mock_response.json.return_value = {'status': 'ok'}
-        mock_request.return_value = mock_response
-
-        request_body = {
-            "contentType": "application/json",
-            "payload": {"key": "value"}
-        }
-
-        self.http_client.execute_request(
+        assert kwargs['method'] == 'POST'
+        assert kwargs['url'] == 'http://test.com/upload'
+        assert 'files' in kwargs
+        assert kwargs['files']['file'] == ('test.txt', b'file content', 'text/plain')
+        assert 'data' in kwargs
+        assert kwargs['data']['description'] == 'A test file'
+        assert 'Content-Type' not in kwargs['headers']  # requests sets this for multipart
+
+
+def test_execute_request_json_body(http_client: HTTPExecutor):
+    """Test executing a request with a JSON body."""
+    mock_response = MagicMock()
+    mock_response.status_code = 200
+    mock_response.headers = {'Content-Type': 'application/json'}
+    mock_response.json.return_value = {'status': 'ok'}
+    
+    request_body = {
+        "contentType": "application/json",
+        "payload": {"key": "value"}
+    }
+
+    with patch('requests.Session.request', return_value=mock_response) as mock_request:
+        http_client.execute_request(
             method="POST",
             url="http://test.com/data",
             parameters={},
@@ -441,25 +436,25 @@
         
         mock_request.assert_called_once()
         args, kwargs = mock_request.call_args
-        self.assertEqual(kwargs['json'], {"key": "value"})
-        self.assertEqual(kwargs['headers']['Content-Type'], 'application/json')
-
-    @patch('requests.Session.request')
-    def test_execute_request_form_body(self, mock_request):
-        """Test executing a request with a form URL encoded body."""
-        mock_response = MagicMock()
-        mock_response.status_code = 200
-        mock_response.headers = {}
-        mock_response.json.side_effect = ValueError # no json
-        mock_response.text = "Success"
-        mock_request.return_value = mock_response
-
-        request_body = {
-            "contentType": "application/x-www-form-urlencoded",
-            "payload": {"key": "value"}
-        }
-
-        self.http_client.execute_request(
+        assert kwargs['json'] == {"key": "value"}
+        assert kwargs['headers']['Content-Type'] == 'application/json'
+
+
+def test_execute_request_form_body(http_client: HTTPExecutor):
+    """Test executing a request with a form URL encoded body."""
+    mock_response = MagicMock()
+    mock_response.status_code = 200
+    mock_response.headers = {}
+    mock_response.json.side_effect = ValueError # no json
+    mock_response.text = "Success"
+    
+    request_body = {
+        "contentType": "application/x-www-form-urlencoded",
+        "payload": {"key": "value"}
+    }
+
+    with patch('requests.Session.request', return_value=mock_response) as mock_request:
+        http_client.execute_request(
             method="POST",
             url="http://test.com/submit",
             parameters={},
@@ -470,25 +465,25 @@
 
         mock_request.assert_called_once()
         args, kwargs = mock_request.call_args
-        self.assertEqual(kwargs['data'], {"key": "value"})
-        self.assertEqual(kwargs['headers']['Content-Type'], 'application/x-www-form-urlencoded')
-
-    @patch('requests.Session.request')
-    def test_execute_request_raw_body(self, mock_request):
-        """Test executing a request with a raw string body."""
-        mock_response = MagicMock()
-        mock_response.status_code = 200
-        mock_response.headers = {}
-        mock_response.json.side_effect = ValueError
-        mock_response.text = "OK"
-        mock_request.return_value = mock_response
-
-        request_body = {
-            "contentType": "text/plain",
-            "payload": "this is raw text"
-        }
-
-        self.http_client.execute_request(
+        assert kwargs['data'] == {"key": "value"}
+        assert kwargs['headers']['Content-Type'] == 'application/x-www-form-urlencoded'
+
+
+def test_execute_request_raw_body(http_client: HTTPExecutor):
+    """Test executing a request with a raw string body."""
+    mock_response = MagicMock()
+    mock_response.status_code = 200
+    mock_response.headers = {}
+    mock_response.json.side_effect = ValueError
+    mock_response.text = "OK"
+    
+    request_body = {
+        "contentType": "text/plain",
+        "payload": "this is raw text"
+    }
+
+    with patch('requests.Session.request', return_value=mock_response) as mock_request:
+        http_client.execute_request(
             method="POST",
             url="http://test.com/raw",
             parameters={},
@@ -499,20 +494,19 @@
 
         mock_request.assert_called_once()
         args, kwargs = mock_request.call_args
-        self.assertEqual(kwargs['data'], "this is raw text")
-        self.assertEqual(kwargs['headers']['Content-Type'], 'text/plain')
-
-    @patch('requests.Session.request')
-    def test_execute_request_binary_response(self, mock_request):
-        """Test handling of a binary response."""
-        mock_response = MagicMock()
-        mock_response.status_code = 200
-        mock_response.headers = {'Content-Type': 'image/png'}
-        mock_response.content = b'imagedata'
-        mock_response.json.side_effect = ValueError
-        mock_request.return_value = mock_response
-
-        response = self.http_client.execute_request(
+        assert kwargs['data'] == "this is raw text"
+        assert kwargs['headers']['Content-Type'] == 'text/plain'
+
+
+def test_execute_request_binary_response(http_client: HTTPExecutor):
+    """Test handling of a binary response."""
+    mock_response = MagicMock()
+    mock_response.status_code = 200
+    mock_response.headers = {'Content-Type': 'image/png'}
+    mock_response.content = b'imagedata'
+    mock_response.json.side_effect = ValueError
+    with patch('requests.Session.request', return_value=mock_response) as mock_request:
+        response = http_client.execute_request(
             method="GET",
             url="http://test.com/image.png",
             parameters={},
@@ -521,19 +515,18 @@
             source_name=None
         )
 
-        self.assertEqual(response['body'], b'imagedata')
-
-    @patch('requests.Session.request')
-    def test_execute_request_text_response(self, mock_request):
-        """Test handling of a text response when JSON fails."""
-        mock_response = MagicMock()
-        mock_response.status_code = 200
-        mock_response.headers = {'Content-Type': 'text/html'}
-        mock_response.text = '<html></html>'
-        mock_response.json.side_effect = ValueError
-        mock_request.return_value = mock_response
-
-        response = self.http_client.execute_request(
+        assert response['body'] == b'imagedata'
+
+
+def test_execute_request_text_response(http_client: HTTPExecutor):
+    """Test handling of a text response when JSON fails."""
+    mock_response = MagicMock()
+    mock_response.status_code = 200
+    mock_response.headers = {'Content-Type': 'text/html'}
+    mock_response.text = '<html></html>'
+    mock_response.json.side_effect = ValueError
+    with patch('requests.Session.request', return_value=mock_response) as mock_request:
+        response = http_client.execute_request(
             method="GET",
             url="http://test.com/page.html",
             parameters={},
@@ -542,19 +535,18 @@
             source_name=None
         )
 
-        self.assertEqual(response['body'], '<html></html>')
-
-    @patch('requests.Session.request')
-    def test_execute_request_content_type_with_none_payload(self, mock_request):
-        """Test that a content-type header is sent with a None payload."""
-        mock_response = MagicMock()
-        mock_response.status_code = 204
-        mock_response.headers = {}
-        mock_response.text = ''
-        mock_response.json.side_effect = ValueError
-        mock_request.return_value = mock_response
-
-        self.http_client.execute_request(
+        assert response['body'] == '<html></html>'
+
+
+def test_execute_request_content_type_with_none_payload(http_client: HTTPExecutor):
+    """Test that a content-type header is sent with a None payload."""
+    mock_response = MagicMock()
+    mock_response.status_code = 204
+    mock_response.headers = {}
+    mock_response.text = ''
+    mock_response.json.side_effect = ValueError
+    with patch('requests.Session.request', return_value=mock_response) as mock_request:
+        http_client.execute_request(
             method="POST",
             url="http://test.com/action",
             parameters={},
@@ -565,19 +557,18 @@
 
         mock_request.assert_called_once()
         args, kwargs = mock_request.call_args
-        self.assertEqual(kwargs['headers']['Content-Type'], 'application/json')
-        self.assertIsNone(kwargs['data'])
-        self.assertIsNone(kwargs['json'])
-
-    @patch('requests.Session.request')
-    def test_execute_request_no_content_type_infers_json(self, mock_request):
-        """Test that a dict payload with no content type is sent as JSON."""
-        mock_response = MagicMock()
-        mock_response.status_code = 200
-        mock_response.json.return_value = {'status': 'ok'}
-        mock_request.return_value = mock_response
-
-        self.http_client.execute_request(
+        assert kwargs['headers']['Content-Type'] == 'application/json'
+        assert kwargs['data'] is None
+        assert kwargs['json'] is None
+
+
+def test_execute_request_no_content_type_infers_json(http_client: HTTPExecutor):
+    """Test that a dict payload with no content type is sent as JSON."""
+    mock_response = MagicMock()
+    mock_response.status_code = 200
+    mock_response.json.return_value = {'status': 'ok'}
+    with patch('requests.Session.request', return_value=mock_response) as mock_request:
+        http_client.execute_request(
             method="POST",
             url="http://test.com/infer",
             parameters={},
@@ -588,17 +579,16 @@
 
         mock_request.assert_called_once()
         args, kwargs = mock_request.call_args
-        self.assertEqual(kwargs['json'], {"key": "value"})
-        self.assertEqual(kwargs['headers']['Content-Type'], 'application/json')
-
-    @patch('requests.Session.request')
-    def test_execute_request_no_content_type_sends_raw_bytes(self, mock_request):
-        """Test that a bytes payload with no content type is sent as raw data."""
-        mock_response = MagicMock()
-        mock_response.status_code = 204
-        mock_request.return_value = mock_response
-
-        self.http_client.execute_request(
+        assert kwargs['json'] == {"key": "value"}
+        assert kwargs['headers']['Content-Type'] == 'application/json'
+
+
+def test_execute_request_no_content_type_sends_raw_bytes(http_client: HTTPExecutor):
+    """Test that a bytes payload with no content type is sent as raw data."""
+    mock_response = MagicMock()
+    mock_response.status_code = 204
+    with patch('requests.Session.request', return_value=mock_response) as mock_request:
+        http_client.execute_request(
             method="POST",
             url="http://test.com/raw-bytes",
             parameters={},
@@ -609,17 +599,16 @@
         
         mock_request.assert_called_once()
         args, kwargs = mock_request.call_args
-        self.assertEqual(kwargs['data'], b"raw data")
-        self.assertNotIn('Content-Type', kwargs['headers'])
-
-    @patch('requests.Session.request')
-    def test_execute_request_multipart_with_raw_bytes_fallback(self, mock_request):
-        """Test multipart upload where one field is raw bytes."""
-        mock_response = MagicMock()
-        mock_response.status_code = 200
-        mock_response.json.return_value = {'status': 'ok'}
-        mock_request.return_value = mock_response
-
+        assert kwargs['data'] == b"raw data"
+        assert 'Content-Type' not in kwargs['headers']
+
+
+def test_execute_request_multipart_with_raw_bytes_fallback(http_client: HTTPExecutor):
+    """Test multipart upload where one field is raw bytes."""
+    mock_response = MagicMock()
+    mock_response.status_code = 200
+    mock_response.json.return_value = {'status': 'ok'}
+    with patch('requests.Session.request', return_value=mock_response) as mock_request:
         request_body = {
             "contentType": "multipart/form-data",
             "payload": {
@@ -628,7 +617,7 @@
             }
         }
         
-        self.http_client.execute_request(
+        http_client.execute_request(
             method="POST",
             url="http://test.com/upload",
             parameters={},
@@ -639,17 +628,16 @@
 
         mock_request.assert_called_once()
         args, kwargs = mock_request.call_args
-        self.assertIn('files', kwargs)
-        self.assertEqual(kwargs['files']['raw_file'], ('attachment', b"raw file content", 'application/octet-stream'))
-        self.assertEqual(kwargs['data']['description'], 'A test file')
-
-    @patch('requests.Session.request')
-    def test_execute_request_network_error(self, mock_request):
-        """Test that a network error (e.g., Timeout) is raised."""
-        mock_request.side_effect = requests.exceptions.Timeout("Connection timed out")
-
-        with self.assertRaises(requests.exceptions.Timeout):
-            self.http_client.execute_request(
+        assert 'files' in kwargs
+        assert kwargs['files']['raw_file'] == ('attachment', b"raw file content", 'application/octet-stream')
+        assert kwargs['data']['description'] == 'A test file'
+
+
+def test_execute_request_network_error(http_client: HTTPExecutor):
+    """Test that a network error (e.g., Timeout) is raised."""
+    with patch('requests.Session.request', side_effect=requests.exceptions.Timeout("Connection timed out")):
+        with pytest.raises(requests.exceptions.Timeout):
+            http_client.execute_request(
                 method="GET",
                 url="http://test.com/timeout",
                 parameters={},
@@ -658,35 +646,34 @@
                 source_name=None
             )
 
-    def test_get_content_type_category(self):
-        """Test the content type categorization logic with various inputs."""
-        test_cases = {
-            "application/json": "json",
-            "application/hal+json": "json",
-            "text/json": "json",
-            "multipart/form-data; boundary=123": "multipart",
-            "application/x-www-form-urlencoded": "form",
-            "text/plain": "raw",
-            "image/png": "raw",
-            None: "unknown",
-            "": "unknown", # Empty string is treated as unknown by implementation
-        }
-        for content_type, expected_category in test_cases.items():
-            with self.subTest(content_type=content_type):
-                category = self.http_client._get_content_type_category(content_type)
-                self.assertEqual(category, expected_category)
-
-    @patch('requests.Session.request')
-    def test_execute_request_bad_json_response(self, mock_request):
-        """Test that a text fallback occurs for an invalid JSON response."""
-        mock_response = MagicMock()
-        mock_response.status_code = 200
-        mock_response.headers = {'Content-Type': 'application/json'} # Mismatched header
-        mock_response.text = 'this is not json'
-        mock_response.json.side_effect = ValueError("Invalid JSON") # As requests.json() would
-        mock_request.return_value = mock_response
-
-        response = self.http_client.execute_request(
+
+def test_get_content_type_category(http_client: HTTPExecutor):
+    """Test the content type categorization logic with various inputs."""
+    test_cases = {
+        "application/json": "json",
+        "application/hal+json": "json",
+        "text/json": "json",
+        "multipart/form-data; boundary=123": "multipart",
+        "application/x-www-form-urlencoded": "form",
+        "text/plain": "raw",
+        "image/png": "raw",
+        None: "unknown",
+        "": "unknown", # Empty string is treated as unknown by implementation
+    }
+    for content_type, expected_category in test_cases.items():
+        category = http_client._get_content_type_category(content_type)
+        assert category == expected_category
+
+
+def test_execute_request_bad_json_response(http_client: HTTPExecutor):
+    """Test that a text fallback occurs for an invalid JSON response."""
+    mock_response = MagicMock()
+    mock_response.status_code = 200
+    mock_response.headers = {'Content-Type': 'application/json'} # Mismatched header
+    mock_response.text = 'this is not json'
+    mock_response.json.side_effect = ValueError("Invalid JSON") # As requests.json() would
+    with patch('requests.Session.request', return_value=mock_response) as mock_request:
+        response = http_client.execute_request(
             method="GET",
             url="http://test.com/bad-json",
             parameters={},
@@ -695,85 +682,78 @@
             source_name=None
         )
 
-        self.assertEqual(response['body'], 'this is not json')
-
-    def test_apply_auth_bearer(self):
-        """Test applying Bearer token authorization."""
-        api_id = "bearer-api"
-        auth_provider = MockAuthProvider(
-            api_configs={
-                api_id: {
-                    "auth": {
-                        "security_schemes": [
-                            {
-                                "type": "http",
-                                "scheme": "bearer",
-                                "name": "Authorization",
-                                "location": "header",
-                            }
-                        ]
-                    }
-                }
-            },
-            auth_data={api_id: {"Authorization": "Bearer my-secret-token"}},
-        )
-        self.http_client.auth_provider = auth_provider
-        headers, query_params, cookies = {}, {}, {}
-
-        security_options = [
-            SecurityOption(requirements=[SecurityRequirement(scheme_name="Authorization", scopes=[])])
+        assert response['body'] == 'this is not json'
+
+
+def test_apply_auth_bearer(http_client: HTTPExecutor):
+    """Test applying Bearer token authorization."""
+    http_client.auth_provider.get_credentials = Mock(
+        return_value=[
+            Credential(
+                id="bearer-api",
+                request_auth_value=RequestAuthValue(
+                    location=AuthLocation.HEADER,
+                    name="Authorization",
+                    auth_value="Bearer my-secret-token"
+                )
+            )
         ]
-
-        self.http_client._apply_auth_to_request(
-            "https://example.com", headers, query_params, cookies, security_options
-        )
-
-        self.assertEqual(headers, {"Authorization": "Bearer my-secret-token"})
-        self.assertEqual(query_params, {})
-        self.assertEqual(cookies, {})
-
-    def test_apply_auth_multiple_options_or_logic(self):
-        """Test that the second security option is used if the first cannot be satisfied."""
-        auth_provider = MockAuthProvider(
-            api_configs={
-                "api": {
-                    "auth": {
-                        "security_schemes": [
-                            {"type": "apiKey", "name": "api_key", "location": "query"},
-                            {"type": "apiKey", "name": "X-Token", "location": "header"},
-                        ]
-                    }
-                }
-            },
-            # Only provide auth data for the second scheme
-            auth_data={"api": {"X-Token": "my-token"}},
-        )
-        self.http_client.auth_provider = auth_provider
-        headers, query_params, cookies = {}, {}, {}
-
-        # The real provider would evaluate these as an OR, satisfying the second.
-        # The mock provider will find all possible credentials. We assert only one is found.
-        security_options = [
-            SecurityOption(requirements=[SecurityRequirement(scheme_name="api_key", scopes=[])]),
-            SecurityOption(requirements=[SecurityRequirement(scheme_name="X-Token", scopes=[])]),
+    )
+
+    headers, query_params, cookies = {}, {}, {}
+
+    security_options = [
+        SecurityOption(requirements=[SecurityRequirement(scheme_name="Authorization", scopes=[])])
+    ]
+
+    http_client._apply_auth_to_request(
+        "https://example.com", headers, query_params, cookies, security_options
+    )
+
+    assert headers == {"Authorization": "Bearer my-secret-token"}
+    assert query_params == {}
+    assert cookies == {}
+
+
+def test_apply_auth_multiple_options_or_logic(http_client: HTTPExecutor):
+    """Test that the second security option is used if the first cannot be satisfied."""
+    http_client.auth_provider.get_credentials = Mock(
+        return_value=[
+            Credential(
+                id="x-token",
+                request_auth_value=RequestAuthValue(
+                    location=AuthLocation.HEADER,
+                    name="X-Token",
+                    auth_value="my-token"
+                )
+            )
         ]
-
-        self.http_client._apply_auth_to_request(
-            "https://example.com", headers, query_params, cookies, security_options
-        )
-
-        self.assertEqual(headers, {"X-Token": "my-token"})
-        self.assertEqual(query_params, {})
-
-    @patch('requests.Session.request')
-    def test_execute_request_raw_with_unserializable_payload(self, mock_request):
-        """Test sending a non-string/bytes payload with a 'raw' content type."""
-        mock_response = MagicMock()
-        mock_response.status_code = 204
-        mock_request.return_value = mock_response
-
+    )
+
+    headers, query_params, cookies = {}, {}, {}
+
+    # The real provider would evaluate these as an OR, satisfying the second.
+    # The mock provider will find all possible credentials. We assert only one is found.
+    security_options = [
+        SecurityOption(requirements=[SecurityRequirement(scheme_name="api_key", scopes=[])]),
+        SecurityOption(requirements=[SecurityRequirement(scheme_name="X-Token", scopes=[])]),
+    ]
+
+    http_client._apply_auth_to_request(
+        "https://example.com", headers, query_params, cookies, security_options
+    )
+
+    assert headers == {"X-Token": "my-token"}
+    assert query_params == {}
+
+
+def test_execute_request_raw_with_unserializable_payload(http_client: HTTPExecutor):
+    """Test sending a non-string/bytes payload with a 'raw' content type."""
+    mock_response = MagicMock()
+    mock_response.status_code = 204
+    with patch('requests.Session.request', return_value=mock_response) as mock_request:
         payload = {"this": "is a dict"}
-        self.http_client.execute_request(
+        http_client.execute_request(
             method="POST",
             url="http://test.com/raw-dict",
             parameters={},
@@ -784,17 +764,16 @@
 
         mock_request.assert_called_once()
         args, kwargs = mock_request.call_args
-        self.assertEqual(kwargs['data'], str(payload))
-        self.assertEqual(kwargs['headers']['Content-Type'], 'text/plain')
-
-    @patch('requests.Session.request')
-    def test_execute_request_multipart_missing_content_key(self, mock_request):
-        """Test multipart processing with a file dict missing 'content': should treat it as regular field."""
-        mock_response = MagicMock()
-        mock_response.status_code = 200
-        mock_response.json.return_value = {"status": "ok"}
-        mock_request.return_value = mock_response
-
+        assert kwargs['data'] == str(payload)
+        assert kwargs['headers']['Content-Type'] == 'text/plain'
+
+
+def test_execute_request_multipart_missing_content_key(http_client: HTTPExecutor):
+    """Test multipart processing with a file dict missing 'content': should treat it as regular field."""
+    mock_response = MagicMock()
+    mock_response.status_code = 200
+    mock_response.json.return_value = {"status": "ok"}
+    with patch('requests.Session.request', return_value=mock_response) as mock_request:
         request_body = {
             "contentType": "multipart/form-data",
             "payload": {
@@ -806,7 +785,7 @@
             }
         }
 
-        self.http_client.execute_request(
+        http_client.execute_request(
             method="POST",
             url="http://test.com/upload-bad",
             parameters={},
@@ -818,16 +797,13 @@
         mock_request.assert_called_once()
         args, kwargs = mock_request.call_args
         # No file entries should be present; 'files' may exist but be empty
-        self.assertIn('files', kwargs)
-        self.assertEqual(kwargs['files'], {})
+        assert 'files' in kwargs
+        assert kwargs['files'] == {}
         # Data should include the entire dict as a field value
-        self.assertIn('data', kwargs)
-        self.assertEqual(kwargs['data']['malformed_file'], {"filename": "test.txt"})
-        self.assertEqual(kwargs['data']['description'], "testing")
-
->>>>>>> f2891835
-
-    # Both APIs' auth should be applied
-    assert query_params == {"api1-key": "api1-key-value"}
-    assert headers == {"api2-key": "api2-key-value"}
-    assert cookies == {}+        assert 'data' in kwargs
+        assert kwargs['data']['malformed_file'] == {"filename": "test.txt"}
+        assert kwargs['data']['description'] == "testing"
+
+
+if __name__ == "__main__":
+    pytest.main()