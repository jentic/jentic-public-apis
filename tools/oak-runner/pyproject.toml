[project]
name = "oak_runner"
<<<<<<< HEAD
version = "0.8.12"
=======
version = "0.8.11"
>>>>>>> bbeea23b
description = "Execution libraries and test tools for Arazzo workflows and Open API operations"
authors = [
    {name = "Jentic Labs", email = "info@jenticlabs.com"},
]
dependencies = [
    "pydantic>=2.0.0",
    "pyyaml>=6.0",
    "requests>=2.28.0",
    "jsonpath-ng>=1.5.0",
    "jsonpointer>=3.0.0",
]
requires-python = ">=3.10"
readme = "README.md"
license = {text = "MIT"}

[project.scripts]
oak-runner = "oak_runner.__main__:run_main"

[build-system]
requires = ["pdm-backend"]
build-backend = "pdm.backend"

[tool.pdm]
[tool.pdm.scripts]
lint = {composite = ["black .", "isort .", "ruff check .", "mypy ."]}
test = "pytest"
test-real = "python -m tests.run_real_tests"

[tool.pytest.ini_options]
testpaths = ["tests"]
python_files = "test_*.py"
python_functions = "test_*"

[tool.black]
line-length = 100
target-version = ["py310"]

[tool.isort]
profile = "black"
line_length = 100

[tool.mypy]
python_version = "3.10"
disallow_untyped_defs = true
disallow_incomplete_defs = true
check_untyped_defs = true
disallow_untyped_decorators = true
no_implicit_optional = true
strict_optional = true
warn_redundant_casts = true
warn_return_any = true
warn_unused_ignores = true

[tool.ruff]
line-length = 100
target-version = "py310"
select = ["E", "F", "B", "W", "I", "N", "UP", "YTT", "S"]
ignore = []
[dependency-groups]
dev = [
    "pytest>=7.4.0",
    "mypy>=1.5.1",
    "black>=23.7.0",
    "ruff>=0.0.289",
    "isort>=5.12.0"
]<|MERGE_RESOLUTION|>--- conflicted
+++ resolved
@@ -1,10 +1,6 @@
 [project]
 name = "oak_runner"
-<<<<<<< HEAD
 version = "0.8.12"
-=======
-version = "0.8.11"
->>>>>>> bbeea23b
 description = "Execution libraries and test tools for Arazzo workflows and Open API operations"
 authors = [
     {name = "Jentic Labs", email = "info@jenticlabs.com"},
