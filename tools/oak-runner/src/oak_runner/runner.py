--- conflicted
+++ resolved
@@ -38,12 +38,8 @@
         arazzo_doc: Optional[ArazzoDoc] = None,
         source_descriptions: dict[str, OpenAPIDoc] = None,
         http_client=None,
-<<<<<<< HEAD
-        auth_provider=None,
+        auth_provider: Optional[CredentialProvider] = None,
         blob_store=None
-=======
-        auth_provider: Optional[CredentialProvider] = None
->>>>>>> 1234e054
     ):
         """
         Initialize the runner with Arazzo document and source descriptions
